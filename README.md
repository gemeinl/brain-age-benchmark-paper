# M/EEG brain age prediction benchmark paper

This repository presents the code, tools and resources developed in the course of [1]. To reuse the code, please follow the instructions and recommendations below.

<<<<<<< HEAD
[1] D. Engemann, A. Mellot, R. Höchenberger, H. Banville, D. Sabbagh, L. Gemein, T. Ball, and A. Gramfort.
(in preparation).
=======
[1] D. Engemann, A. Mellot, R. Höchenberger, H. Banville, D. Sabbagh, L. Gemein, T. Ball, and A. Gramfort. A reusable benchmark of brain-age prediction from M/EEG resting-state signals (in preparation).
>>>>>>> 09318ecb

---

## Exploring the aggregated results using the plotting scripts

For convenience, we provide aggregated group-level results facilitating exploration.

1. Aggregate information on demographics is presented in: ```./outputs/demog_summary_table.csv```
2. Aggregate cross-validation results can be found for every dataset and benchmark in: ```./results/```. Filenames indicate the benchmark and the dataset as in ```./results/benchmark-deep_dataset-lemon.csv``` for the deep learning (Deep4Net) benchmark on the LEMON dataset.

The scripts used for generating the figures and tables presented in the paper can be a good starting point.
All plots and tables were generated using ```plot_benchmark_age_prediction.r```.

The R code uses few dependencies and base-r idioms supporting newer as well as older versions of R.

If needed, dependencies can be installed as follows:

```R
install.packages(c("ggplot2", "scales", "ggThemes", "patchwork", "kableExtra"))
```

The demographic data can be plotted using ```plot_demography.r```. Note however that the input file contains individual-specific data and cannot be readily shared. Computing the input tables can be done using ```gather_demographics_info.py``` provided that all input datasets are correctly downloaded and stored in the BIDS format.

---

## General workflow for computing intermediate outputs

Here we considered 4 datasets that can be programmatically downloaded from their respective websites linked below:

1. [Cam-CAN](https://camcan-archive.mrc-cbu.cam.ac.uk/dataaccess/)
2. [LEMON](http://fcon_1000.projects.nitrc.org/indi/retro/MPI_LEMON.html)
3. [CHBP](https://www.synapse.org/#!Synapse:syn22324937)
4. [TUAB](https://isip.piconepress.com/projects/tuh_eeg/html/downloads.shtml#c_tuab)

Some of these datasets already come in BIDS formats, others have to be actively converted. In other cases some modifications and fixes are needed to make things work. Please consider the notes on dataset-specific peculiarities below.

<<<<<<< HEAD
Datasets are then preprocessed using the [MNE-BIDS pipeline](https://mne.tools/mne-bids-pipeline/). To make this work, you must edit the respective config files
to point to the input and derivative folders on your machine. The respective variables to modify in each config file are ```bids_root``` (input data path), ```deriv_root``` (intermediate BIDS outpouts) and ```subjects_dir``` (freesurfer path).
=======
Datasets are then preprocessed using the [MNE-BIDS pipeline](https://mne.tools/mne-bids-pipeline/). To make this work, you must edit the respective config files to point to the input and derivative folders on your machine. The respective variables to modify in each config file are ```bids_root``` (input data path), ```deriv_root``` (intermediate BIDS outpouts) and ```subjects_dir``` (freesurfer path).
>>>>>>> 09318ecb

The four config files for the datasets are:

1. ```config_camcan_meg.py```
2. ```config_lemon_eeg.py```
3. ```config_chbp_eeg.py```
4. ```config_tuab_eeg.py```

Once all data is downloaded and the configs are updated, the MNE-BIDS pipeline can be used for preprocessing. We recommend downloading the MNE-BIDS-pipeline repository and placing it in the same folder this repository is downloaded, such that its relative position would be ```../mne-bids-pipeline```. For help with the installation dependencies, please consider the dedicated section below.

<<<<<<< HEAD
*Note:* the MNE-BIDS pipeline is a bit different from other packages. Instead of installing it as a library it is more like a collection of scripts. Installing it means getting the Python files and making sure the dependencies are met. See
[installation instructions](https://mne.tools/mne-bids-pipeline/getting_started/install.html).
=======
*Note:* the BIDS pipeline is a bit different from other packages. Instead of installing it as a library it is more like a collection of scripts. Installing it means cloning the GitHub repository and making sure the dependencies are met.
>>>>>>> 09318ecb

If all is good to go, preprocessing can be conducted using the following shell commands:

```bash
python ../mne-bids-pipeline/run.py --config config_camcan_meg.py --n_jobs 40 --steps=preprocessing
python ../mne-bids-pipeline/run.py --config config_lemon_eeg.py --n_jobs 40 --steps=preprocessing
python ../mne-bids-pipeline/run.py --config config_chbp_eeg.py --n_jobs 40 --steps=preprocessing
python ../mne-bids-pipeline/run.py --config config_tuab_eeg.py --n_jobs 40 --steps=preprocessing
```

<<<<<<< HEAD
*Note:* Make sure you chose an appropriate number of jobs given your computer. The more jobs you use the more memory you will need to run the computations.

*Note:* It can be convenient to run these commands from within IPython e.g. to benefit from a nicer Terminal experience during debugging. Start IPython and use ```%run``` instead of ```python```.
=======
*Note:* Make sure chose an appropriate number of jobs given your computer. Above 40 are used
but this assumes you have access to a machine with more than 40 CPUs and a lot of RAM.
>>>>>>> 09318ecb

*Note:* It can be convenient to run these commands from within IPython e.g. to benefit from a nicer Terminal experience during debugging. Start IPython and use ```run``` instead of ```python```.
This will apply filtering and epoching according to the settings in the config files.

Then a custom preprocessing step has to be performed involving artifact rejection and re-referencing:

```bash
python compute_autoreject.py --n_jobs 40
```

*Note:* This will run computation for all datasets. To perform this step on specific datasets, check out the `-d` argument.

Once this is done, some additional processing steps are needed for the filterbank-source models:

```bash
python ../mne-bids-pipeline/run.py --config config_camcan_meg.py --n_jobs 40 --steps=source
python ../mne-bids-pipeline/run.py --config config_lemon_eeg.py --n_jobs 40 --steps=source
python ../mne-bids-pipeline/run.py --config config_chbp_eeg.py --n_jobs 40 --steps=source
python ../mne-bids-pipeline/run.py --config config_tuab_eeg.py --n_jobs 40 --steps=source
```

Potential errors can be inspected in the ```autoreject_log.csv``` that is written in the dataset-specific derivative directories.

Now feature computation can be launched for the 3 non-deep learning benchmarks:

1. handcrafted
2. filterbank-riemann
3. filterbank-source

```bash
python compute_features.py --n_jobs 40
```
<<<<<<< HEAD

*Note:* This will run computation for all datasets and all benchmarks. To visit specific datasets or feature types, checkout the `-d` and `-f` arguments.

Potential errors can be inspected in the benchmark-specific logfiles that is written in the dataset-specific derivative directories, e.g. ```feature_fb_covs_pooled-log.csv``` for the filterbank features.
=======

*Note:* This will run computation for all datasets and all benchmarks. To visit specific datasets or feature types, check out the `-d` and `-f` arguments.

Potential errors can be inspected in the benchmark-specific log files that are written in the dataset-specific derivative directories, e.g. ```feature_fb_covs_pooled-log.csv``` for the filterbank features.
>>>>>>> 09318ecb

If all went fine until now, the following machine learning benchmarks can finally be run:

0. dummy
1. handcrafted
2. filterbank-riemann
3. filterbank-source
4. shallow
5. deep

```bash
python compute_benchmark_age_prediction.py --n_jobs 10
```

*Note:* This will run computation for all datasets and all benchmarks. To visit specific datasets or benchmarks, checkout the `-d` and `-b` arguments.

If all worked until now out you should find the fold-wise scores for every benchmark on every dataset in ```./results```.

---

## Handling dataset-specific peculiarities prior to computation

For some of the datasets, custom processing of the input data was necessary.

#### Cam-CAN

The dataset was provided in BIDS format by the curators of the Cam-CAN.
Computation worked out of the box.
Note that previous releases were not provided in BIDS format.
Moreover, Maxwell filtering was applied for mitigating strong environmental magnetic artifacts which is only available for MEG and not EEG.

#### LEMON

##### Downloading the data

The data provided by LEMON can be conveniently downloaded using our custom script:

```download_data_lemon.py```

Make sure to adjust the paths to make this work on your machine.
Also note that the script presupposes that the ```ETA_File_IDs_Age_Gender_Education_Drug_Smoke_SKID_LEMON.csv``` file has been dowloaded to this repository.

##### Finishing BIDS conversion

Further steps are necessary to obtain a fully operable BIDS dataset.
That effort is summarized in ```convert_lemon_to_bids.py```.

##### Manual fixes

We noticed that for the following subjects the header files were pointing to
data files with an old naming scheme, leading to errors upon file-reading:

- sub-010193
- sub-010044
- sub-010219
- sub-010020
- sub-010203

For these subjects, we had to manually edit the `*.vhdr` files to point to the bids name of the marker and data files, e.g. `sub-010193.eeg`, `sub-010193.vmrk`.
This error may be fixed in a future release of the LEMON data.

#### CHBP

##### Downloading the data

The data can be downloaded from synapse: https://doi.org/10.7303/syn22324937

It can be handy to use the command-line client for programmatic download, which can be installed using pip:

```bash
pip install synapseclient
```

Then one can log in using one's credentials ...

```bash
synapse login -u "username" -p "password"
```

... and download specific folders recursively:

```bash
synapse get -r syn22324937
```

##### Finishing BIDS conversion

Further steps were needed to make the CHBP data work using the MNE-BIDS package.
That effort is summarized in ```convert_chbp_to_bids.py```.

<<<<<<< HEAD
The effort is summarized in ```convert_chbp_to_bids.py```

Note that future version of the dataset may require modifications to this approach or render some of these measures unnecessary.
=======
Note that future versions of the dataset may require modifications to this approach or render some of these measures unnecessary.
>>>>>>> 09318ecb

The current work is based on the dataset as it was available in July 2021.

##### Manual fixes

We found a bug in the `participants.tsv` file, leading to issues with the BIDS validator.
In the input data (July 2021), one can find a trailing whitespace until line 251. Then the line terminates at the last character of the “sex” column (F/M). We removed the whitespaces to ensure proper file-parsing.

<<<<<<< HEAD
Note that future version of the dataset may require modifications to this approach or render some of these measures unnecessary.
=======
Note that future versions of the dataset may require modifications to this approach or render some of these measures unnecessary.
>>>>>>> 09318ecb

#### TUAB

##### BIDS conversion

<<<<<<< HEAD
After downloading the TUAB data, we first needed create a BIDS dataset.
The effort is summarized in ```convert_tuh_to_bids.py```
=======
After downloading the TUAB data, we first needed to create a BIDS dataset.
That effort is summarized in ```convert_tuh_to_bids.py```.
>>>>>>> 09318ecb

---

### Installation of packages and dependencies

The development initiated by this work has been stabilized and released in the latest versions of packages we list as dependencies below. You can install these packages using pip. For their respective dependencies, consider the package websites:

1. [MNE](https://mne.tools/stable/install/index.html)

2. [MNE-bids](https://mne.tools/mne-bids/v0.3/index.html)

4. [AutoReject](https://autoreject.github.io/stable/index.html)

5. [coffeine](https://github.com/coffeine-labs/coffeine)

6. [Braindecode](https://github.com/braindecode/braindecode)

The MNE-BIDS pipeline repository is not a package in the classical sense. We recommend using the latest version from GitHub. Please consider the [installation instructions](https://mne.tools/mne-bids-pipeline/getting_started/install.html).<|MERGE_RESOLUTION|>--- conflicted
+++ resolved
@@ -2,12 +2,7 @@
 
 This repository presents the code, tools and resources developed in the course of [1]. To reuse the code, please follow the instructions and recommendations below.
 
-<<<<<<< HEAD
-[1] D. Engemann, A. Mellot, R. Höchenberger, H. Banville, D. Sabbagh, L. Gemein, T. Ball, and A. Gramfort.
-(in preparation).
-=======
 [1] D. Engemann, A. Mellot, R. Höchenberger, H. Banville, D. Sabbagh, L. Gemein, T. Ball, and A. Gramfort. A reusable benchmark of brain-age prediction from M/EEG resting-state signals (in preparation).
->>>>>>> 09318ecb
 
 ---
 
@@ -44,12 +39,7 @@
 
 Some of these datasets already come in BIDS formats, others have to be actively converted. In other cases some modifications and fixes are needed to make things work. Please consider the notes on dataset-specific peculiarities below.
 
-<<<<<<< HEAD
-Datasets are then preprocessed using the [MNE-BIDS pipeline](https://mne.tools/mne-bids-pipeline/). To make this work, you must edit the respective config files
-to point to the input and derivative folders on your machine. The respective variables to modify in each config file are ```bids_root``` (input data path), ```deriv_root``` (intermediate BIDS outpouts) and ```subjects_dir``` (freesurfer path).
-=======
 Datasets are then preprocessed using the [MNE-BIDS pipeline](https://mne.tools/mne-bids-pipeline/). To make this work, you must edit the respective config files to point to the input and derivative folders on your machine. The respective variables to modify in each config file are ```bids_root``` (input data path), ```deriv_root``` (intermediate BIDS outpouts) and ```subjects_dir``` (freesurfer path).
->>>>>>> 09318ecb
 
 The four config files for the datasets are:
 
@@ -60,12 +50,8 @@
 
 Once all data is downloaded and the configs are updated, the MNE-BIDS pipeline can be used for preprocessing. We recommend downloading the MNE-BIDS-pipeline repository and placing it in the same folder this repository is downloaded, such that its relative position would be ```../mne-bids-pipeline```. For help with the installation dependencies, please consider the dedicated section below.
 
-<<<<<<< HEAD
 *Note:* the MNE-BIDS pipeline is a bit different from other packages. Instead of installing it as a library it is more like a collection of scripts. Installing it means getting the Python files and making sure the dependencies are met. See
 [installation instructions](https://mne.tools/mne-bids-pipeline/getting_started/install.html).
-=======
-*Note:* the BIDS pipeline is a bit different from other packages. Instead of installing it as a library it is more like a collection of scripts. Installing it means cloning the GitHub repository and making sure the dependencies are met.
->>>>>>> 09318ecb
 
 If all is good to go, preprocessing can be conducted using the following shell commands:
 
@@ -76,14 +62,8 @@
 python ../mne-bids-pipeline/run.py --config config_tuab_eeg.py --n_jobs 40 --steps=preprocessing
 ```
 
-<<<<<<< HEAD
-*Note:* Make sure you chose an appropriate number of jobs given your computer. The more jobs you use the more memory you will need to run the computations.
-
-*Note:* It can be convenient to run these commands from within IPython e.g. to benefit from a nicer Terminal experience during debugging. Start IPython and use ```%run``` instead of ```python```.
-=======
 *Note:* Make sure chose an appropriate number of jobs given your computer. Above 40 are used
 but this assumes you have access to a machine with more than 40 CPUs and a lot of RAM.
->>>>>>> 09318ecb
 
 *Note:* It can be convenient to run these commands from within IPython e.g. to benefit from a nicer Terminal experience during debugging. Start IPython and use ```run``` instead of ```python```.
 This will apply filtering and epoching according to the settings in the config files.
@@ -116,17 +96,10 @@
 ```bash
 python compute_features.py --n_jobs 40
 ```
-<<<<<<< HEAD
-
-*Note:* This will run computation for all datasets and all benchmarks. To visit specific datasets or feature types, checkout the `-d` and `-f` arguments.
-
-Potential errors can be inspected in the benchmark-specific logfiles that is written in the dataset-specific derivative directories, e.g. ```feature_fb_covs_pooled-log.csv``` for the filterbank features.
-=======
 
 *Note:* This will run computation for all datasets and all benchmarks. To visit specific datasets or feature types, check out the `-d` and `-f` arguments.
 
 Potential errors can be inspected in the benchmark-specific log files that are written in the dataset-specific derivative directories, e.g. ```feature_fb_covs_pooled-log.csv``` for the filterbank features.
->>>>>>> 09318ecb
 
 If all went fine until now, the following machine learning benchmarks can finally be run:
 
@@ -217,13 +190,7 @@
 Further steps were needed to make the CHBP data work using the MNE-BIDS package.
 That effort is summarized in ```convert_chbp_to_bids.py```.
 
-<<<<<<< HEAD
-The effort is summarized in ```convert_chbp_to_bids.py```
-
-Note that future version of the dataset may require modifications to this approach or render some of these measures unnecessary.
-=======
 Note that future versions of the dataset may require modifications to this approach or render some of these measures unnecessary.
->>>>>>> 09318ecb
 
 The current work is based on the dataset as it was available in July 2021.
 
@@ -232,23 +199,14 @@
 We found a bug in the `participants.tsv` file, leading to issues with the BIDS validator.
 In the input data (July 2021), one can find a trailing whitespace until line 251. Then the line terminates at the last character of the “sex” column (F/M). We removed the whitespaces to ensure proper file-parsing.
 
-<<<<<<< HEAD
-Note that future version of the dataset may require modifications to this approach or render some of these measures unnecessary.
-=======
 Note that future versions of the dataset may require modifications to this approach or render some of these measures unnecessary.
->>>>>>> 09318ecb
 
 #### TUAB
 
 ##### BIDS conversion
 
-<<<<<<< HEAD
-After downloading the TUAB data, we first needed create a BIDS dataset.
-The effort is summarized in ```convert_tuh_to_bids.py```
-=======
 After downloading the TUAB data, we first needed to create a BIDS dataset.
 That effort is summarized in ```convert_tuh_to_bids.py```.
->>>>>>> 09318ecb
 
 ---
 
