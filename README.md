--- conflicted
+++ resolved
@@ -2,12 +2,7 @@
 
 This repository presents the code, tools and resources developed in the course of [1]. To reuse the code, please follow the instructions and recommendations below.
 
-<<<<<<< HEAD
-[1] D. Engemann, A. Mellot, R. Höchenberger, H. Banville, D. Sabbagh, L. Gemein, T. Ball, and A. Gramfort.
-(in preparation).
-=======
 [1] D. Engemann, A. Mellot, R. Höchenberger, H. Banville, D. Sabbagh, L. Gemein, T. Ball, and A. Gramfort. A reusable benchmark of brain-age prediction from M/EEG resting-state signals (in preparation).
->>>>>>> 4806589e
 
 ---
 
@@ -44,13 +39,7 @@
 
 Some of these datasets already come in BIDS formats, others have to be actively converted. In other cases some modifications and fixes are needed to make things work. Please consider the notes on dataset-specific peculiarities below.
 
-<<<<<<< HEAD
-Datasets are then preprocessed using the [MNE-BIDS pipeline](https://mne.tools/mne-bids-pipeline/).
-To make this work, you must edit the respective config files
-to point to the input and derivative folders on your machine. The respective variables to modify in each config file are ```bids_root``` (input data path), ```deriv_root``` (intermediate BIDS outpouts) and ```subjects_dir``` (freesurfer path).
-=======
-Datasets are then preprocessed using the MNE-BIDS pipeline. To make this work, you must edit the respective config files to point to the input and derivative folders on your machine. The respective variables to modify in each config file are ```bids_root``` (input data path), ```deriv_root``` (intermediate BIDS outpouts) and ```subjects_dir``` (freesurfer path).
->>>>>>> 4806589e
+Datasets are then preprocessed using the [MNE-BIDS pipeline](https://mne.tools/mne-bids-pipeline/). To make this work, you must edit the respective config files to point to the input and derivative folders on your machine. The respective variables to modify in each config file are ```bids_root``` (input data path), ```deriv_root``` (intermediate BIDS outpouts) and ```subjects_dir``` (freesurfer path).
 
 The four config files for the datasets are:
 
@@ -59,11 +48,7 @@
 3. ```config_chbp_eeg.py```
 4. ```config_tuab_eeg.py```
 
-<<<<<<< HEAD
-Once all data is downloaded and the configs are updated, the MNE-BIDS pipeline can be used for preprocessing. We recommend downloading the MNE-BIDS-pipeline repository and placing it in the folder where this repository is located, such that its relative position would be ```../mne-bids-pipeline```. For help with the installation dependencies, please consider the dedicated section below.
-=======
 Once all data is downloaded and the configs are updated, the MNE-BIDS pipeline can be used for preprocessing. We recommend downloading the MNE-BIDS-pipeline repository and placing it in the same folder this repository is downloaded, such that its relative position would be ```../mne-bids-pipeline```. For help with the installation dependencies, please consider the dedicated section below.
->>>>>>> 4806589e
 
 *Note:* the BIDS pipeline is a bit different from other packages. Instead of installing it as a library it is more like a collection of scripts. Installing it means cloning the GitHub repository and making sure the dependencies are met.
 
@@ -76,14 +61,8 @@
 python ../mne-bids-pipeline/run.py --config config_tuab_eeg.py --n_jobs 40 --steps=preprocessing
 ```
 
-<<<<<<< HEAD
 *Note:* Make sure chose an appropriate number of jobs given your computer. Above 40 are used
 but this assumes you have access to a machine with more than 40 CPUs and a lot of RAM.
-
-*Note:* It can be convenient to run these commands from within IPython e.g. to benefit from a nicer Terminal experience during debugging. Start IPython and use ```run``` instead of ```python```
-=======
-*Note:* Make sure to choose an appropriate number of jobs given your the number of CPU cores available on your computer.
->>>>>>> 4806589e
 
 *Note:* It can be convenient to run these commands from within IPython e.g. to benefit from a nicer Terminal experience during debugging. Start IPython and use ```run``` instead of ```python```.
 This will apply filtering and epoching according to the settings in the config files.
@@ -116,20 +95,12 @@
 ```bash
 python compute_features.py --n_jobs 40
 ```
-<<<<<<< HEAD
-
-*Note:* This will run computation for all datasets and all benchmarks. To visit specific datasets or feature types, checkout the `-d` and `-f` arguments.
-
-Potential errors can be inspected in the benchmark-specific log files that is written in the dataset-specific derivative directories, e.g. ```feature_fb_covs_pooled-log.csv``` for the filterbank features.
-
-If all went fine until now, the machine learning benchmarks are:
-=======
+
 *Note:* This will run computation for all datasets and all benchmarks. To visit specific datasets or feature types, check out the `-d` and `-f` arguments.
 
-Potential errors can be inspected in the benchmark-specific logfiles that are written in the dataset-specific derivative directories, e.g. ```feature_fb_covs_pooled-log.csv``` for the filterbank features.
+Potential errors can be inspected in the benchmark-specific log files that are written in the dataset-specific derivative directories, e.g. ```feature_fb_covs_pooled-log.csv``` for the filterbank features.
 
 If all went fine until now, the following machine learning benchmarks can finally be run:
->>>>>>> 4806589e
 
 0. dummy
 1. handcrafted
@@ -142,22 +113,13 @@
 python compute_benchmark_age_prediction.py --n_jobs 10
 ```
 
-<<<<<<< HEAD
 *Note:* This will run computation for all datasets and all benchmarks. To visit specific datasets or benchmarks, checkout the `-d` and `-b` arguments.
-=======
-*Note:* This will run computation for all datasets and all benchmarks. To visit specific datasets or benchnmarks, check out the `-d` and `-b` arguments.
->>>>>>> 4806589e
 
 If all worked until now out you should find the fold-wise scores for every benchmark on every dataset in ```./results```.
 
 ---
-<<<<<<< HEAD
+
 ## Handling dataset-specific peculiarities prior to computation
-=======
-
-Handling datset-specific peculiarities prior to computation
------------------------------------------------------------
->>>>>>> 4806589e
 
 For some of the datasets, custom processing of the input data was necessary.
 
@@ -227,11 +189,7 @@
 Further steps were needed to make the CHBP data work using the MNE-BIDS package.
 That effort is summarized in ```convert_chbp_to_bids.py```.
 
-<<<<<<< HEAD
-Note that future version of the dataset may require modifications to this approach or render some of these measures unnecessary.
-=======
 Note that future versions of the dataset may require modifications to this approach or render some of these measures unnecessary.
->>>>>>> 4806589e
 
 The current work is based on the dataset as it was available in July 2021.
 
@@ -240,23 +198,14 @@
 We found a bug in the `participants.tsv` file, leading to issues with the BIDS validator.
 In the input data (July 2021), one can find a trailing whitespace until line 251. Then the line terminates at the last character of the “sex” column (F/M). We removed the whitespaces to ensure proper file-parsing.
 
-<<<<<<< HEAD
-Note that future version of the dataset may require modifications to this approach or render some of these measures unnecessary.
-=======
 Note that future versions of the dataset may require modifications to this approach or render some of these measures unnecessary.
->>>>>>> 4806589e
 
 #### TUAB
 
 ##### BIDS conversion
 
-<<<<<<< HEAD
-After downloading the TUAB data, we first needed create a BIDS dataset.
-The effort is summarized in ```convert_tuh_to_bids.py```
-=======
 After downloading the TUAB data, we first needed to create a BIDS dataset.
 That effort is summarized in ```convert_tuh_to_bids.py```.
->>>>>>> 4806589e
 
 ---
 
